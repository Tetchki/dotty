--- conflicted
+++ resolved
@@ -1,48 +1,13 @@
 ---
 layout: main
 ---
-<<<<<<< HEAD
 
 <div class="site-container">
   <div id="site-header"></div>
   {% if page.movedTo %}
   <aside class="warning">
-    The content of this page is outdated. Click
-    <a href="{{ page.movedTo }}">here</a> to find the up to date version of this
-    page.
-=======
-<div class="container">
-  <div id="site-header">
-    <div class="wrap">
-      <nav class="navigation" role="menu">
-        <ul class="navigation-menu">
-          <li class="navigation-menu-item">
-            <a href="https://docs.scala-lang.org/" class="active">Learn</a>
-          </li>
-          <li class="navigation-menu-item">
-            <a href="https://www.scala-lang.org/download/">Install</a>
-          </li>
-          <li class="navigation-menu-item">
-            <a href="https://scastie.scala-lang.org">Playground</a>
-          </li>
-          <li class="navigation-menu-item">
-            <a href="https://index.scala-lang.org">Find A Library</a>
-          </li>
-          <li class="navigation-menu-item">
-            <a href="https://www.scala-lang.org/community/">Community</a>
-          </li>
-          <li class="navigation-menu-item">
-            <a href="https://www.scala-lang.org/blog/">Blog</a>
-          </li>
-        </ul>
-      </nav>
-    </div>
-  </div>
-  {% if page.nightlyOf %}
-  <aside class="warning">
     This is a nightly documentation. The content of this page may not be consistent with the current stable version of language.
     Click <a href="{{ page.nightlyOf }}">here</a> to find the stable version of this page.
->>>>>>> 8bae490b
   </aside>
   {% endif %} {{ content }}
   <nav class="arrows-wrapper" aria-label="Page navigation">
