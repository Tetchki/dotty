--- conflicted
+++ resolved
@@ -49,12 +49,7 @@
           - page: reference/metaprogramming/compiletime-ops.md
           - page: reference/metaprogramming/macros.md
           - page: reference/metaprogramming/macros-spec.md
-<<<<<<< HEAD
-=======
-            hidden: true
           - page: reference/metaprogramming/simple-smp.md # description of a simplified metaprogramming language, this might not be the best place for it
-            hidden: true
->>>>>>> d692721c
           - page: reference/metaprogramming/staging.md
           - page: reference/metaprogramming/reflection.md
           - page: reference/metaprogramming/tasty-inspect.md
