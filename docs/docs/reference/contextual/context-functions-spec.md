--- conflicted
+++ resolved
@@ -19,14 +19,10 @@
 
 Context function types are shorthands for class types that define `apply`
 methods with context parameters. Specifically, the `N`-ary function type
-<<<<<<< HEAD
+
 `T1, ..., TN ?=> R` is a shorthand for the class type
-`ContextFunctionN[T1 , ... , TN, R]`. Such class types are assumed to have the following definitions, for any value of `N >= 1`:
-=======
-`T1, ..., TN => R` is a shorthand for the class type
 `ContextFunctionN[T1, ..., TN, R]`. Such class types are assumed to have the following definitions, for any value of `N >= 1`:
 
->>>>>>> 524a1295
 ```scala
 package scala
 trait ContextFunctionN[-T1, ..., -TN, +R]:
