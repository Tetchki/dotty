package dotty.tools
package dotc
package core
package unpickleScala2

import scala.language.unsafeNulls

import java.io.IOException
import java.lang.Float.intBitsToFloat
import java.lang.Double.longBitsToDouble

import Contexts._, Symbols._, Types._, Scopes._, SymDenotations._, Names._, NameOps._
import StdNames._, Denotations._, NameOps._, Flags._, Constants._, Annotations._, Phases._
import NameKinds.{Scala2MethodNameKinds, SuperAccessorName, ExpandedName}
import util.Spans._
import dotty.tools.dotc.ast.{tpd, untpd}, ast.tpd._
import ast.untpd.Modifiers
import backend.sjs.JSDefinitions
import printing.Texts._
import printing.Printer
import io.AbstractFile
import util.common._
import util.NoSourcePosition
import typer.Checking.checkNonCyclic
import typer.Nullables._
import transform.SymUtils._
import PickleBuffer._
import PickleFormat._
import Decorators._
import TypeApplications._
import classfile.ClassfileParser
import scala.collection.mutable
import scala.collection.mutable.ListBuffer
import scala.annotation.switch
import reporting._
<<<<<<< HEAD
import cc.adaptFunctionTypeUnderCC
=======
import cc.{adaptFunctionTypeUnderPureFuns, adaptByNameArgUnderPureFuns}
>>>>>>> 22193a39

object Scala2Unpickler {

  /** Exception thrown if classfile is corrupted */
  class BadSignature(msg: String) extends RuntimeException(msg)

  case class TempPolyType(tparams: List[TypeSymbol], tpe: Type) extends UncachedGroundType {
    override def fallbackToText(printer: Printer): Text =
      "[" ~ printer.dclsText(tparams, ", ") ~ "]" ~ printer.toText(tpe)
  }

  /** Temporary type for classinfos, will be decomposed on completion of the class */
  case class TempClassInfoType(parentTypes: List[Type], decls: Scope, clazz: Symbol) extends UncachedGroundType

  /** Convert temp poly type to poly type and leave other types alone. */
  def translateTempPoly(tp: Type)(using Context): Type = tp match {
    case TempPolyType(tparams, restpe) =>
      // This check used to read `owner.isTerm` but that wasn't always correct,
      // I'm not sure `owner.is(Method)` is 100% correct either but it seems to
      // work better. See the commit message where this change was introduced
      // for more information.
      (if (tparams.head.owner.is(Method)) PolyType else HKTypeLambda)
        .fromParams(tparams, restpe)
    case tp => tp
  }

  def addConstructorTypeParams(denot: SymDenotation)(using Context): Unit = {
    assert(denot.isConstructor)
    denot.info = PolyType.fromParams(denot.owner.typeParams, denot.info)
  }

  def ensureConstructor(cls: ClassSymbol, clsDenot: ClassDenotation, scope: Scope)(using Context): Unit = {
    if (scope.lookup(nme.CONSTRUCTOR) == NoSymbol) {
      val constr = newDefaultConstructor(cls)
      // Scala 2 traits have a constructor iff they have initialization code
      // In dotc we represent that as !StableRealizable, which is also owner.is(NoInits)
      if clsDenot.flagsUNSAFE.is(Trait) then
        constr.setFlag(StableRealizable)
        clsDenot.setFlag(NoInits)
      addConstructorTypeParams(constr)
      cls.enter(constr, scope)
    }
  }

  def setClassInfo(denot: ClassDenotation, info: Type, fromScala2: Boolean, selfInfo: Type = NoType)(using Context): Unit = {
    val cls = denot.classSymbol
    val (tparams, TempClassInfoType(parents, decls, clazz)) = info match {
      case TempPolyType(tps, cinfo) => (tps, cinfo)
      case cinfo => (Nil, cinfo)
    }: @unchecked
    val ost =
      if (selfInfo eq NoType) && denot.is(ModuleClass) then
        val sourceModule = denot.sourceModule.orElse {
          // For non-toplevel modules, `sourceModule` won't be set when completing
          // the module class, we need to go find it ourselves.
          NamerOps.findModuleBuddy(cls.name.sourceModuleName, denot.owner.info.decls)
        }
        denot.owner.thisType.select(sourceModule)
      else selfInfo
    val tempInfo = new TempClassInfo(denot.owner.thisType, cls, decls, ost)
    denot.info = tempInfo // first rough info to avoid CyclicReferences
    val parents1 = if (parents.isEmpty) defn.ObjectType :: Nil else parents.map(_.dealias)
    // Adjust parents of the tuple classes and BoxedUnit from the standard library
    // If from Scala 2, adjust for tuple classes; if not, it's from Java, and adjust for BoxedUnit
    val normalizedParents =
      if (fromScala2) defn.adjustForTuple(cls, tparams, parents1)
      else defn.adjustForBoxedUnit(cls, parents1)
    for (tparam <- tparams) {
      val tsym = decls.lookup(tparam.name)
      if (tsym.exists) tsym.setFlag(TypeParam)
      else denot.enter(tparam, decls)
    }
    if (!denot.flagsUNSAFE.isAllOf(JavaModule)) ensureConstructor(cls, denot, decls)

    val scalacCompanion = denot.classSymbol.scalacLinkedClass

    def registerCompanionPair(module: Symbol, claz: Symbol) = {
      module.registerCompanion(claz)
      claz.registerCompanion(module)
    }

    if (denot.flagsUNSAFE.is(Module))
      registerCompanionPair(denot.classSymbol, scalacCompanion)
    else
      registerCompanionPair(scalacCompanion, denot.classSymbol)

    denot.info = tempInfo.finalized(normalizedParents)
    denot.ensureTypeParamsInCorrectOrder()
    defn.patchStdLibClass(denot)
  }
}

/** Unpickle symbol table information descending from a class and/or module root
 *  from an array of bytes.
 *  @param bytes      bytearray from which we unpickle
 *  @param classroot  the top-level class which is unpickled, or NoSymbol if inapplicable
 *  @param moduleroot the top-level module class which is unpickled, or NoSymbol if inapplicable
 *  @param filename   filename associated with bytearray, only used for error messages
 */
class Scala2Unpickler(bytes: Array[Byte], classRoot: ClassDenotation, moduleClassRoot: ClassDenotation)(ictx: Context)
  extends PickleBuffer(bytes, 0, -1) with ClassfileParser.Embedded {

  def showPickled(): Unit =
    atReadPos(0, () => {
      println(s"classRoot = ${classRoot.debugString}, moduleClassRoot = ${moduleClassRoot.debugString}")
      util.ShowPickled.printFile(this)
    })

  // print("unpickling "); showPickled() // !!! DEBUG

  import Scala2Unpickler._

  val moduleRoot: SymDenotation = inContext(ictx) { moduleClassRoot.sourceModule.denot }
  assert(moduleRoot.isTerm)

  checkVersion(using ictx)

  private val loadingMirror = defn(using ictx) // was: mirrorThatLoaded(classRoot)

  /** A map from entry numbers to array offsets */
  private val index = createIndex

  /** A map from entry numbers to symbols, types, or annotations */
  private val entries = new Array[AnyRef](index.length)

  /** A map from symbols to their associated `decls` scopes */
  private val symScopes = mutable.AnyRefMap[Symbol, Scope]()

  /** A mapping from method types to the parameters used in constructing them */
  private val paramsOfMethodType = new java.util.IdentityHashMap[MethodType, List[Symbol]]

  protected def errorBadSignature(msg: String, original: Option[RuntimeException] = None)(using Context): Nothing = {
    val ex = new BadSignature(
      i"""error reading Scala signature of $classRoot from $source:
         |error occurred at position $readIndex: $msg""")
    if (ctx.settings.YdebugMissingRefs.value) original.getOrElse(ex).printStackTrace()
    throw ex
  }

  protected def handleRuntimeException(ex: RuntimeException)(using Context): Nothing = ex match {
    case ex: BadSignature => throw ex
    case _ => errorBadSignature(s"a runtime exception occurred: $ex", Some(ex))
  }

  def run()(using Context): Unit =
    try {
      var i = 0
      while (i < index.length) {
        if (entries(i) == null && isSymbolEntry(i)) {
          val savedIndex = readIndex
          readIndex = index(i)
          val sym = readSymbol()
          if sym.exists then
            entries(i) = sym
            sym.infoOrCompleter match {
              case info: ClassUnpickler => info.init()
              case _ =>
            }
          readIndex = savedIndex
        }
        i += 1
      }
      // read children last, fix for #3951
      i = 0
      while (i < index.length) {
        if (entries(i) == null) {
          if (isSymbolAnnotationEntry(i)) {
            val savedIndex = readIndex
            readIndex = index(i)
            readSymbolAnnotation()
            readIndex = savedIndex
          }
          else if (isChildrenEntry(i)) {
            val savedIndex = readIndex
            readIndex = index(i)
            readChildren()
            readIndex = savedIndex
          }
        }
        i += 1
      }
    }
    catch {
      case ex: RuntimeException => handleRuntimeException(ex)
    }

  def source(using Context): AbstractFile = {
    val f = classRoot.symbol.associatedFile
    if (f != null) f else moduleClassRoot.symbol.associatedFile
  }

  private def checkVersion(using Context): Unit = {
    val major = readNat()
    val minor = readNat()
    if (major != MajorVersion || minor > MinorVersion)
      throw new IOException("Scala signature " + classRoot.fullName +
        " has wrong version\n expected: " +
        MajorVersion + "." + MinorVersion +
        "\n found: " + major + "." + minor +
        " in " + source)
  }

  /** The `decls` scope associated with given symbol */
  protected def symScope(sym: Symbol): Scope = symScopes.getOrElseUpdate(sym, newScope(0))

  /** Does entry represent an (internal) symbol */
  protected def isSymbolEntry(i: Int)(using Context): Boolean = {
    val tag = bytes(index(i)).toInt
    (firstSymTag <= tag && tag <= lastSymTag &&
      (tag != CLASSsym || !isRefinementSymbolEntry(i)))
  }

  /** Does entry represent an (internal or external) symbol */
  protected def isSymbolRef(i: Int): Boolean = {
    val tag = bytes(index(i))
    (firstSymTag <= tag && tag <= lastExtSymTag)
  }

  /** Does entry represent a name? */
  protected def isNameEntry(i: Int): Boolean = {
    val tag = bytes(index(i)).toInt
    tag == TERMname || tag == TYPEname
  }

  /** Does entry represent a symbol annotation? */
  protected def isSymbolAnnotationEntry(i: Int): Boolean = {
    val tag = bytes(index(i)).toInt
    tag == SYMANNOT
  }

  /** Does the entry represent children of a symbol? */
  protected def isChildrenEntry(i: Int): Boolean = {
    val tag = bytes(index(i)).toInt
    tag == CHILDREN
  }

  /** Does entry represent a refinement symbol?
   *  pre: Entry is a class symbol
   */
  protected def isRefinementSymbolEntry(i: Int)(using Context): Boolean = {
    val savedIndex = readIndex
    readIndex = index(i)
    val tag = readByte().toInt
    assert(tag == CLASSsym)

    readNat(); // read length
    val result = readNameRef() == tpnme.REFINE_CLASS
    readIndex = savedIndex
    result
  }

  protected def isRefinementClass(sym: Symbol)(using Context): Boolean =
    sym.name == tpnme.REFINE_CLASS

  protected def isLocal(sym: Symbol)(using Context): Boolean = isUnpickleRoot(sym.topLevelClass)

  protected def isUnpickleRoot(sym: Symbol)(using Context): Boolean = {
    val d = sym.denot
    d == moduleRoot || d == moduleClassRoot || d == classRoot
  }

  /** If entry at <code>i</code> is undefined, define it by performing
   *  operation <code>op</code> with <code>readIndex at start of i'th
   *  entry. Restore <code>readIndex</code> afterwards.
   */
  protected def at[T <: AnyRef](i: Int, op: () => T): T = {
    var r = entries(i)
    if (r eq null) {
      r = atReadPos(index(i), op)
      assert(entries(i) eq null, entries(i))
      entries(i) = r
    }
    r.asInstanceOf[T]
  }

  protected def atReadPos[T](start: Int, op: () => T): T = {
    val savedIndex = readIndex
    readIndex = start
    try op()
    finally readIndex = savedIndex
  }

  /** Read a name */
  protected def readName()(using Context): Name = {
    val tag = readByte()
    val len = readNat()
    tag match {
      case TERMname => termName(bytes, readIndex, len)
      case TYPEname => typeName(bytes, readIndex, len)
      case _ => errorBadSignature("bad name tag: " + tag)
    }
  }
  protected def readTermName()(using Context): TermName = readName().toTermName
  protected def readTypeName()(using Context): TypeName = readName().toTypeName

  /** Read a symbol */
  protected def readSymbol()(using Context): Symbol = readDisambiguatedSymbol(alwaysTrue)()

  /** Read a symbol, with possible disambiguation */
  protected def readDisambiguatedSymbol(p: Symbol => Boolean)()(using Context): Symbol = {
    val start = indexCoord(readIndex)
    val tag = readByte()
    val end = readNat() + readIndex
    def atEnd = readIndex == end

    def readExtSymbol(): Symbol = {
      val nameRef = readNameRef()
      var name = nameRef.decode

      // If the symbol tag is EXTMODCLASSref, then we know that the method names
      // mangling do not make sense, but in general we don't know what kind of
      // symbol we're reading at this point, so we don't know which unmanglings
      // are safe to apply. Empirically, we at least need to unmangle default
      // getter names, since they're used to encode the default parameters of
      // annotations, but more might be needed.
      if (tag != EXTMODCLASSref)
        name = name.unmangle(Scala2MethodNameKinds)

      val owner = if (atEnd) loadingMirror.RootClass else readSymbolRef()

      def adjust(denot: Denotation) = {
        val denot1 = denot.disambiguate(p)
        val sym = denot1.symbol
        if (denot.exists && !denot1.exists) { // !!!DEBUG
          val alts = denot.alternatives map (d => s"$d:${d.info}/${d.signature}")
          System.err.println(s"!!! disambiguation failure: $alts")
          val members = denot.alternatives.head.symbol.owner.info.decls.toList map (d => s"$d:${d.info}/${d.signature}")
          System.err.println(s"!!! all members: $members")
        }
        if (tag == EXTref) sym else sym.moduleClass
      }

      def fromName(name: Name): Symbol = name.toTermName match {
        case nme.ROOT => loadingMirror.RootClass
        case nme.ROOTPKG => loadingMirror.RootPackage
        case _ =>
          def declIn(owner: Symbol) = adjust(owner.info.decl(name))
          val sym = declIn(owner)
          if (sym.exists || owner.ne(defn.ObjectClass)) sym else declIn(defn.AnyClass)
      }

      def slowSearch(name: Name): Symbol =
        owner.info.decls.find(_.name == name)

      def nestedObjectSymbol: Symbol =
        // If the owner is overloaded (i.e. a method), it's not possible to select the
        // right member, so return NoSymbol. This can only happen when unpickling a tree.
        // the "case Apply" in readTree() takes care of selecting the correct alternative
        //  after parsing the arguments.
        //if (owner.isOverloaded)
        //  return NoSymbol

        if (tag == EXTMODCLASSref) {
          val module = owner.info.decl(name.toTermName).suchThat(_.is(Module))
          module.info // force it, as completer does not yet point to module class.
          module.symbol.moduleClass
        }

          /* was:
            val moduleVar = owner.info.decl(name.toTermName.moduleVarName).symbol
            if (moduleVar.isLazyAccessor)
              return moduleVar.lazyAccessor.lazyAccessor
           */
        else NoSymbol

      // println(s"read ext symbol $name from ${owner.denot.debugString} in ${classRoot.debugString}")  // !!! DEBUG

      // (1) Try name.
      fromName(name) orElse {
        // (2) Try with expanded name.  Can happen if references to private
        // symbols are read from outside: for instance when checking the children
        // of a class.  See #1722.
        fromName(name.toTermName.expandedName(owner)) orElse {
          // (3) Try as a nested object symbol.
          nestedObjectSymbol orElse {
            // (4) Call the mirror's "missing" hook.
            adjust(missingHook(owner, name)) orElse {
              // println(owner.info.decls.toList.map(_.debugString).mkString("\n  ")) // !!! DEBUG
              //              }
              // (5) Create a stub symbol to defer hard failure a little longer.
              System.err.println(i"***** missing reference, looking for ${name.debugString} in $owner")
              System.err.println(i"decls = ${owner.info.decls}")
              owner.info.decls.checkConsistent()
              if (slowSearch(name).exists)
                System.err.println(i"**** slow search found: ${slowSearch(name)}")
              if (ctx.settings.YdebugMissingRefs.value) Thread.dumpStack()
              newStubSymbol(owner, name, source)
            }
          }
        }
      }
    }

    tag match {
      case NONEsym => return NoSymbol
      case EXTref | EXTMODCLASSref => return readExtSymbol()
      case _ =>
    }

    // symbols that were pickled with Pickler.writeSymInfo
    val nameref = readNat()
    var name = at(nameref, () => readName()(using ctx))
    val owner = readSymbolRef()

    var flags = unpickleScalaFlags(readLongNat(), name.isTypeName)

    if (name eq nme.getClass_) && defn.hasProblematicGetClass(owner.name)
       // Scala 2 sometimes pickle the same type parameter symbol multiple times
       // (see i11173 for an example), but we should only unpickle it once.
       || tag == TYPEsym && flags.is(TypeParam) && symScope(owner).lookup(name.asTypeName).exists
    then
      // skip this member
      return NoSymbol

    name = name.adjustIfModuleClass(flags)
    if (flags.is(Method))
      name =
        if (name == nme.TRAIT_CONSTRUCTOR) nme.CONSTRUCTOR
        else name.asTermName.unmangle(Scala2MethodNameKinds)
    if ((flags.is(Scala2ExpandedName))) {
      name = name.unmangle(ExpandedName)
      flags = flags &~ Scala2ExpandedName
    }
    if (flags.is(Scala2SuperAccessor)) {
      /* Scala 2 super accessors are pickled as private, but are compiled as public expanded.
       * Dotty super accessors, however, are already pickled as public expanded.
       * We bridge the gap right now.
       */
      name = name.asTermName.unmangle(SuperAccessorName).expandedName(owner)
      flags = flags &~ (Scala2SuperAccessor | Private)
    }
    name = name.mapLast(_.decode)

    def nameMatches(rootName: Name) = name == rootName
    def isClassRoot = nameMatches(classRoot.name) && (owner == classRoot.owner) && !flags.is(ModuleClass)
    def isModuleClassRoot = nameMatches(moduleClassRoot.name) && (owner == moduleClassRoot.owner) && flags.is(Module)
    def isModuleRoot = nameMatches(moduleClassRoot.name.sourceModuleName) && (owner == moduleClassRoot.owner) && flags.is(Module)

    //if (isClassRoot) println(s"classRoot of $classRoot found at $readIndex, flags = ${flags.flagsString}") // !!! DEBUG
    //if (isModuleRoot) println(s"moduleRoot of $moduleRoot found at $readIndex, flags = ${flags.flagsString}") // !!! DEBUG
    //if (isModuleClassRoot) println(s"moduleClassRoot of $moduleClassRoot found at $readIndex, flags = ${flags.flagsString}") // !!! DEBUG

    def completeRoot(denot: ClassDenotation, completer: LazyType, privateWithin: Symbol): Symbol = {
      denot.setFlag(flags)
      denot.resetFlag(Touched) // allow one more completion

      // Temporary measure, as long as we do not recompile these traits with Scala 3.
      // Scala 2 is more aggressive when it comes to defining a $init$ method than Scala 3.
      // Any concrete definition, even a `def`, causes a trait to receive a $init$ method
      // to be created, even if it does not do anything, and hence causes not have the NoInits flag.
      // We override this for Product so that cases classes can be pure.
      // A full solution requires that we compile Product with Scala 3 in the future.
      if (owner == defn.ScalaPackageClass && (name eq tpnme.Product))
        denot.setFlag(NoInits)

      denot.setPrivateWithin(privateWithin)
      denot.info = completer
      denot.symbol
    }

    def finishSym(sym: Symbol): Symbol = {
      if (sym.isClass)
        sym.setFlag(Scala2x)
      if (!(isRefinementClass(sym) || isUnpickleRoot(sym) || sym.is(Scala2Existential))) {
        val owner = sym.owner
        val canEnter =
          owner.isClass &&
          (!sym.is(TypeParam) ||
            owner.infoOrCompleter.match
              case completer: ClassUnpickler =>
                // Type parameters seen after class initialization are not
                // actually type parameters of the current class but of some
                // external class because of the bizarre way in which Scala 2
                // pickles them (see
                // https://github.com/scala/scala/blob/aa31e3e6bb945f5d69740d379ede1cd514904109/src/compiler/scala/tools/nsc/symtab/classfile/Pickler.scala#L181-L197).
                // Make sure we don't enter them in the class otherwise the
                // compiler will get very confused (testcase in sbt-test/scala2-compat/i12641).
                // Note: I don't actually know if these stray type parameters
                // can also show up before initialization, if that's the case
                // we'll need to study more closely how Scala 2 handles type
                // parameter unpickling and try to emulate it.
                !completer.areParamsInitialized
              case _ =>
                true)

        if (canEnter)
          owner.asClass.enter(sym, symScope(owner))
      }
      sym
    }

    val (privateWithin, infoRef) = {
      val ref = readNat()
      if (!isSymbolRef(ref))
        (NoSymbol, ref)
      else {
        val pw = at(ref, () => readSymbol())
        (pw, readNat())
      }
    }

    finishSym(tag match {
      case TYPEsym | ALIASsym =>
        var name1 = name.asTypeName
        var flags1 = flags
        if (flags.is(TypeParam)) flags1 |= owner.typeParamCreationFlags
        newSymbol(owner, name1, flags1, localMemberUnpickler, privateWithin, coord = start)
      case CLASSsym =>
        if (isClassRoot)
          completeRoot(
            classRoot, rootClassUnpickler(start, classRoot.symbol, NoSymbol, infoRef), privateWithin)
        else if (isModuleClassRoot)
          completeRoot(
            moduleClassRoot, rootClassUnpickler(start, moduleClassRoot.symbol, moduleClassRoot.sourceModule, infoRef), privateWithin)
        else {
          def completer(cls: Symbol) = {
            val unpickler = new ClassUnpickler(infoRef) withDecls symScope(cls)
            if (flags.is(ModuleClass))
              unpickler.withSourceModule(
                cls.owner.info.decls.lookup(cls.name.sourceModuleName)
                  .suchThat(_.is(Module)).symbol)
            else unpickler
          }
          newClassSymbol(owner, name.asTypeName, flags, completer, privateWithin, coord = start)
        }
      case VALsym =>
        newSymbol(owner, name.asTermName, flags, localMemberUnpickler, privateWithin, coord = start)
      case MODULEsym =>
        if (isModuleRoot) {
          moduleRoot setFlag flags
          moduleRoot.symbol
        } else newSymbol(owner, name.asTermName, flags,
          new LocalUnpickler().withModuleClass(
            owner.info.decls.lookup(name.moduleClassName)
              .suchThat(_.is(Module)).symbol)
          , privateWithin, coord = start)
      case _ =>
        errorBadSignature("bad symbol tag: " + tag)
    })
  }

  class LocalUnpickler extends LazyType {
    def startCoord(denot: SymDenotation): Coord = denot.symbol.coord

    def paramssOfType(tp: Type): List[List[Symbol]] = tp match
      case TempPolyType(tparams, restpe) => tparams :: paramssOfType(restpe)
      case mt: MethodType =>
        val params = paramsOfMethodType.remove(mt)
        val rest = paramssOfType(mt.resType)
        if params == null then rest else params :: rest
      case _ => Nil

    def complete(denot: SymDenotation)(using Context): Unit = try {
      def parseToCompletion(denot: SymDenotation)(using Context) = {
        val tag = readByte()
        val end = readNat() + readIndex
        def atEnd = readIndex == end
        val unusedNameref = readNat()
        val unusedOwnerref = readNat()
        val unusedFlags = readLongNat()

        var inforef = readNat()
        if (isSymbolRef(inforef)) inforef = readNat()

        // println("reading type for " + denot) // !!! DEBUG
        val tp = at(inforef, () => readType()(using ctx))
        if denot.is(Method) then
          var params = paramssOfType(tp)
          if denot.isConstructor && denot.owner.typeParams.nonEmpty then
            params = denot.owner.typeParams :: params
          denot.rawParamss = params

        denot match {
          case denot: ClassDenotation if !isRefinementClass(denot.symbol) =>
            val selfInfo = if (atEnd) NoType else readTypeRef()
            setClassInfo(denot, tp, fromScala2 = true, selfInfo)
            NamerOps.addConstructorProxies(denot.classSymbol)
          case denot =>
            val tp1 = translateTempPoly(tp)
            denot.info =
              if (tag == ALIASsym) TypeAlias(tp1)
              else if (denot.isType) checkNonCyclic(denot.symbol, tp1, reportErrors = false)
                // we need the checkNonCyclic call to insert LazyRefs for F-bounded cycles
              else if (!denot.is(Param)) tp1.translateFromRepeated(toArray = false)
              else tp1
            if (denot.isConstructor)
              denot.owner.setStableConstructor()
              addConstructorTypeParams(denot)
            if (atEnd)
              assert(!denot.symbol.isSuperAccessor, denot)
            else {
              assert(denot.is(ParamAccessor) || denot.symbol.isSuperAccessor, denot)
              def disambiguate(alt: Symbol) = // !!! DEBUG
                trace.onDebug(s"disambiguating ${denot.info} =:= ${denot.owner.thisType.memberInfo(alt)} ${denot.owner}") {
                  denot.info matches denot.owner.thisType.memberInfo(alt)
                }
              val alias = readDisambiguatedSymbolRef(disambiguate).asTerm
              if alias.name == denot.name then denot.setFlag(SuperParamAlias)
            }
        }
        // println(s"unpickled ${denot.debugString}, info = ${denot.info}") !!! DEBUG
      }
      atReadPos(startCoord(denot).toIndex,
          () => withMode(Mode.Scala2Unpickling) {
            atPhaseBeforeTransforms {
              parseToCompletion(denot)
            }
          })
    }
    catch {
      case ex: RuntimeException => handleRuntimeException(ex)
    }
  }

  object localMemberUnpickler extends LocalUnpickler

  class ClassUnpickler(infoRef: Int) extends LocalUnpickler with TypeParamsCompleter {
    private var myTypeParams: List[TypeSymbol] = null

    private def readTypeParams()(using Context): Unit = {
      val tag = readByte()
      val end = readNat() + readIndex
      myTypeParams =
        if (tag == POLYtpe) {
          val unusedRestpeRef = readNat()
          until(end, () => readSymbolRef()(using ctx)).asInstanceOf[List[TypeSymbol]]
        } else Nil
    }
    private def loadTypeParams()(using Context) =
      atReadPos(index(infoRef), () => readTypeParams()(using ctx))

    /** Have the type params of this class already been unpickled? */
    def areParamsInitialized: Boolean = myTypeParams ne null

    /** Force reading type params early, we need them in setClassInfo of subclasses. */
    def init()(using Context): List[TypeSymbol] =
      if !areParamsInitialized then loadTypeParams()
      myTypeParams

    override def completerTypeParams(sym: Symbol)(using Context): List[TypeSymbol] =
      init()
  }

  def rootClassUnpickler(start: Coord, cls: Symbol, module: Symbol, infoRef: Int): ClassUnpickler =
    (new ClassUnpickler(infoRef) with SymbolLoaders.SecondCompleter {
      override def startCoord(denot: SymDenotation): Coord = start
    }).withDecls(symScope(cls)).withSourceModule(module)

  /** Convert
   *    tp { type name = sym } forSome { sym >: L <: H }
   *  to
   *    tp { name >: L <: H }
   *  and
   *    tp { name: sym } forSome { sym <: T with Singleton }
   *  to
   *    tp { name: T }
   */
  def elimExistentials(boundSyms: List[Symbol], tp: Type)(using Context): Type = {
    // Need to be careful not to run into cyclic references here (observed when
    // compiling t247.scala). That's why we avoid taking `symbol` of a TypeRef
    // unless names match up.
    val isBound = { (tp: Type) =>
      def refersTo(tp: Type, sym: Symbol): Boolean = tp match {
        case tp: TypeRef => sym.name == tp.name && sym == tp.symbol
        case tp: TypeVar => refersTo(tp.underlying, sym)
        case tp : LazyRef => refersTo(tp.ref, sym)
        case _ => false
      }
      boundSyms.exists(refersTo(tp, _))
    }
    // Cannot use standard `existsPart` method because it calls `lookupRefined`
    // which can cause CyclicReference errors.
    val isBoundAccumulator = new ExistsAccumulator(isBound, StopAt.Static, forceLazy = true):
      override def foldOver(x: Boolean, tp: Type): Boolean = tp match
        case tp: TypeRef => applyToPrefix(x, tp)
        case _ => super.foldOver(x, tp)

    def removeSingleton(tp: Type): Type =
      if (tp isRef defn.SingletonClass) defn.AnyType else tp
    def mapArg(arg: Type) = arg match {
      case arg: TypeRef if isBound(arg) => arg.symbol.info
      case _ => arg
    }
    def elim(tp: Type): Type = tp match {
      case tp @ RefinedType(parent, name, rinfo) =>
        val parent1 = elim(tp.parent)
        rinfo match {
          case TypeAlias(info: TypeRef) if isBound(info) =>
            RefinedType(parent1, name, info.symbol.info)
          case info: TypeRef if isBound(info) =>
            val info1 = info.symbol.info
            assert(info1.derivesFrom(defn.SingletonClass))
            RefinedType(parent1, name, info1.mapReduceAnd(removeSingleton)(_ & _))
          case info =>
            tp.derivedRefinedType(parent1, name, info)
        }
      case tp @ AppliedType(tycon, args) =>
        val tycon1 = tycon.safeDealias
        if (tycon1 ne tycon) elim(tycon1.appliedTo(args))
        else tp.derivedAppliedType(tycon, args.map(mapArg))
      case tp: AndOrType =>
        // scalajs.js.|.UnionOps has a type parameter upper-bounded by `_ | _`
        tp.derivedAndOrType(mapArg(tp.tp1).bounds.hi, mapArg(tp.tp2).bounds.hi)
      case _ =>
        tp
    }
    val tp1 = elim(tp)
    if (isBoundAccumulator(false, tp1)) {
      val anyTypes = boundSyms map (_ => defn.AnyType)
      val boundBounds = boundSyms map (_.info.bounds.hi)
      val tp2 = tp1.subst(boundSyms, boundBounds).subst(boundSyms, anyTypes)
      report.warning(FailureToEliminateExistential(tp, tp1, tp2, boundSyms, classRoot.symbol), NoSourcePosition)
      tp2
    }
    else tp1
  }

  /** Read type ref, mapping a TypeRef to a package to the package's ThisType
   *  Package references should be TermRefs or ThisTypes but it was observed that
   *  nsc sometimes pickles them as TypeRefs instead.
   */
  private def readPrefix()(using Context): Type = readTypeRef() match {
    case pre: TypeRef if pre.symbol.is(Package) => pre.symbol.thisType
    case pre => pre
  }

  /** Read a type
   *
   *  @param forceProperType is used to ease the transition to NullaryMethodTypes (commentmarker: NMT_TRANSITION)
   *        the flag say that a type of kind * is expected, so that PolyType(tps, restpe) can be disambiguated to PolyType(tps, NullaryMethodType(restpe))
   *        (if restpe is not a ClassInfoType, a MethodType or a NullaryMethodType, which leaves TypeRef/SingletonType -- the latter would make the polytype a type constructor)
   */
  protected def readType()(using Context): Type = {
    def select(pre: Type, sym: Symbol): Type =
      // structural members need to be selected by name, their symbols are only
      // valid in the synthetic refinement class that defines them.
      if !pre.isInstanceOf[ThisType] && isRefinementClass(sym.owner) then pre.select(sym.name) else pre.select(sym)

    val tag = readByte()
    val end = readNat() + readIndex
    (tag: @switch) match {
      case NOtpe =>
        NoType
      case NOPREFIXtpe =>
        NoPrefix
      case THIStpe =>
        readSymbolRef().thisType
      case SINGLEtpe =>
        val pre = readPrefix()
        val sym = readDisambiguatedSymbolRef(_.info.isParameterless)
        select(pre, sym)
      case SUPERtpe =>
        val thistpe = readTypeRef()
        val supertpe = readTypeRef()
        SuperType(thistpe, supertpe)
      case CONSTANTtpe =>
        readConstantRef() match
          case c: Constant => ConstantType(c)
          case tp: TermRef => tp
      case TYPEREFtpe =>
        var pre = readPrefix()
        val sym = readSymbolRef()
        pre match {
          case thispre: ThisType =>
            // The problem is that class references super.C get pickled as
            // this.C. Dereferencing the member might then get an overriding class
            // instance. The problem arises for instance for LinkedHashMap#MapValues
            // and also for the inner Transform class in all views. We fix it by
            // replacing the this with the appropriate super.
            if (sym.owner != thispre.cls) {
              val overriding = thispre.cls.info.decls.lookup(sym.name)
              if (overriding.exists && overriding != sym) {
                val base = pre.baseType(sym.owner)
                assert(base.exists)
                pre = SuperType(thispre, base)
              }
            }
          case NoPrefix if sym.is(TypeParam) =>
            pre = sym.owner.thisType
          case _ =>
        }
        val tycon = select(pre, sym)
        val args = until(end, () => readTypeRef())
        if (sym == defn.ByNameParamClass2x) ExprType(args.head.adaptByNameArgUnderPureFuns)
        else if (ctx.settings.scalajs.value && args.length == 2 &&
            sym.owner == JSDefinitions.jsdefn.ScalaJSJSPackageClass && sym == JSDefinitions.jsdefn.PseudoUnionClass) {
          // Treat Scala.js pseudo-unions as real unions, this requires a
          // special-case in erasure, see TypeErasure#eraseInfo.
          OrType(args(0), args(1), soft = false)
        }
        else if args.nonEmpty then
          tycon.safeAppliedTo(EtaExpandIfHK(sym.typeParams, args.map(translateTempPoly)))
<<<<<<< HEAD
            .adaptFunctionTypeUnderCC
=======
            .adaptFunctionTypeUnderPureFuns
>>>>>>> 22193a39
        else if (sym.typeParams.nonEmpty) tycon.EtaExpand(sym.typeParams)
        else tycon
      case TYPEBOUNDStpe =>
        val lo = readTypeRef()
        val hi = readTypeRef()
        createNullableTypeBounds(lo, hi)
      case REFINEDtpe =>
        val clazz = readSymbolRef().asClass
        val decls = symScope(clazz)
        symScopes(clazz) = EmptyScope // prevent further additions
        val parents = until(end, () => readTypeRef())
        val parent = parents.reduceLeft(AndType(_, _))
        if (decls.isEmpty) parent
        else {
          def subst(info: Type, rt: RecType) = info.substThis(clazz.asClass, rt.recThis)
          def addRefinement(tp: Type, sym: Symbol) = RefinedType(tp, sym.name, sym.info)
          val refined = decls.toList.foldLeft(parent)(addRefinement)
          RecType.closeOver(rt => refined.substThis(clazz, rt.recThis))
        }
      case CLASSINFOtpe =>
        val clazz = readSymbolRef()
        TempClassInfoType(until(end, () => readTypeRef()), symScope(clazz), clazz)
      case METHODtpe | IMPLICITMETHODtpe =>
        val restpe = readTypeRef()
        val params = until(end, () => readSymbolRef())
        val maker = MethodType.companion(
          isImplicit = tag == IMPLICITMETHODtpe || params.nonEmpty && params.head.is(Implicit))
        val result = maker.fromSymbols(params, restpe)
        result.resType match
          case restpe1: MethodType if restpe1 ne restpe =>
            val prevResParams = paramsOfMethodType.remove(restpe)
            if prevResParams != null then
              paramsOfMethodType.put(restpe1, prevResParams)
          case _ =>
        if params.nonEmpty then paramsOfMethodType.put(result, params)
        result
      case POLYtpe =>
        val restpe = readTypeRef()
        val typeParams = until(end, () => readSymbolRef())
        if typeParams.nonEmpty then
          TempPolyType(typeParams.asInstanceOf[List[TypeSymbol]], restpe.widenExpr)
        else
          ExprType(restpe)
      case EXISTENTIALtpe =>
        val restpe = readTypeRef()
        val boundSyms = until(end, () => readSymbolRef())
        elimExistentials(boundSyms, restpe)
      case ANNOTATEDtpe =>
        AnnotatedType.make(readTypeRef(), until(end, () => readAnnotationRef()))
      case _ =>
        noSuchTypeTag(tag, end)
    }
  }

  def readTypeParams()(using Context): List[Symbol] = {
    val tag = readByte()
    val end = readNat() + readIndex
    if (tag == POLYtpe) {
      val unusedRestperef = readNat()
      until(end, () => readSymbolRef())
    }
    else Nil
  }

  def noSuchTypeTag(tag: Int, end: Int)(using Context): Type =
    errorBadSignature("bad type tag: " + tag)

  /** Read a constant */
  protected def readConstant()(using Context): Constant | TermRef = {
    val tag = readByte().toInt
    val len = readNat()
    (tag: @switch) match {
      case LITERALunit => Constant(())
      case LITERALboolean => Constant(readLong(len) != 0L)
      case LITERALbyte => Constant(readLong(len).toByte)
      case LITERALshort => Constant(readLong(len).toShort)
      case LITERALchar => Constant(readLong(len).toChar)
      case LITERALint => Constant(readLong(len).toInt)
      case LITERALlong => Constant(readLong(len))
      case LITERALfloat => Constant(intBitsToFloat(readLong(len).toInt))
      case LITERALdouble => Constant(longBitsToDouble(readLong(len)))
      case LITERALstring => Constant(readNameRef().toString)
      case LITERALnull => Constant(null)
      case LITERALclass => Constant(readTypeRef())
      case LITERALenum => readSymbolRef().termRef
      case _ => noSuchConstantTag(tag, len)
    }
  }

  def noSuchConstantTag(tag: Int, len: Int)(using Context): Constant =
    errorBadSignature("bad constant tag: " + tag)

  /** Read children and store them into the corresponding symbol.
   */
  protected def readChildren()(using Context): Unit = {
    val tag = readByte()
    assert(tag == CHILDREN)
    val end = readNat() + readIndex
    val target = readSymbolRef()
    while (readIndex != end) {
      val start = readIndex
      readNat() // skip reference for now
      target.addAnnotation(
          Annotation.Child.later(atReadPos(start, () => readSymbolRef()), NoSpan))
    }
  }

  /* Read a reference to a pickled item */
  protected def readSymbolRef()(using Context): Symbol = { //OPT inlined from: at(readNat(), readSymbol) to save on closure creation
    val i = readNat()
    var r = entries(i)
    if (r eq null) {
      val savedIndex = readIndex
      readIndex = index(i)
      r = readSymbol()
      assert(entries(i) eq null, entries(i))
      entries(i) = r
      readIndex = savedIndex
    }
    r.asInstanceOf[Symbol]
  }

  protected def readDisambiguatedSymbolRef(p: Symbol => Boolean)(using Context): Symbol =
    at(readNat(), () => readDisambiguatedSymbol(p)())

  protected def readNameRef()(using Context): Name = at(readNat(), () => readName())
  protected def readTypeRef()(using Context): Type = at(readNat(), () => readType()) // after the NMT_TRANSITION period, we can leave off the () => ... ()
  protected def readConstantRef()(using Context): Constant | TermRef = at(readNat(), () => readConstant())

  protected def readTypeNameRef()(using Context): TypeName = readNameRef().toTypeName
  protected def readTermNameRef()(using Context): TermName = readNameRef().toTermName

  protected def readAnnotationRef()(using Context): Annotation = at(readNat(), () => readAnnotation())

  protected def readModifiersRef(isType: Boolean)(using Context): Modifiers = at(readNat(), () => readModifiers(isType))
  protected def readTreeRef()(using Context): Tree = at(readNat(), () => readTree())

  /** Read an annotation argument, which is pickled either
   *  as a Constant or a Tree.
   */
  protected def readAnnotArg(i: Int)(using Context): untpd.Tree = untpd.TypedSplice(bytes(index(i)) match
    case TREE => at(i, () => readTree())
    case _ => at(i, () =>
      readConstant() match
        case c: Constant => Literal(c)
        case tp: TermRef => ref(tp)
    )
  )

  /** Read a ClassfileAnnotArg (argument to a classfile annotation)
   */
  private def readArrayAnnotArg()(using Context): untpd.Tree = {
    readByte() // skip the `annotargarray` tag
    val end = readNat() + readIndex
    // array elements are trees representing instances of scala.annotation.Annotation
    untpd.JavaSeqLiteral(
      until(end, () => readClassfileAnnotArg(readNat())),
      untpd.TypeTree())
  }

  private def readAnnotInfoArg()(using Context): untpd.Tree = untpd.TypedSplice {
    readByte() // skip the `annotinfo` tag
    val end = readNat() + readIndex
    readAnnotationContents(end)
  }

  protected def readClassfileAnnotArg(i: Int)(using Context): untpd.Tree = bytes(index(i)) match {
    case ANNOTINFO => at(i, () => readAnnotInfoArg())
    case ANNOTARGARRAY => at(i, () => readArrayAnnotArg())
    case _ => readAnnotArg(i)
  }

  /** Read an annotation's contents. Not to be called directly, use
   *  readAnnotation, readSymbolAnnotation, or readAnnotInfoArg
   */
  protected def readAnnotationContents(end: Int)(using Context): Tree = {
    val atp = readTypeRef()
    val args = {
      val t = new ListBuffer[untpd.Tree]

      while (readIndex != end) {
        val argref = readNat()
        t += {
          if (isNameEntry(argref)) {
            val name = at(argref, () => readName())
            val arg = readClassfileAnnotArg(readNat())
            untpd.NamedArg(name.asTermName, arg)
          }
          else readAnnotArg(argref)
        }
      }
      t.toList
    }
    untpd.resolveConstructor(atp, args)
  }

  /** Read an annotation and as a side effect store it into
   *  the symbol it requests. Called at top-level, for all
   *  (symbol, annotInfo) entries.
   */
  protected def readSymbolAnnotation()(using Context): Unit = {
    val tag = readByte()
    if (tag != SYMANNOT)
      errorBadSignature("symbol annotation expected (" + tag + ")")
    val end = readNat() + readIndex
    val target = readSymbolRef()
    target.addAnnotation(deferredAnnot(end))
  }

  /** Read an annotation and return it. Used when unpickling
   *  an ANNOTATED(WSELF)tpe or a NestedAnnotArg
   */
  protected def readAnnotation()(using Context): Annotation = {
    val tag = readByte()
    if (tag != ANNOTINFO)
      errorBadSignature("annotation expected (" + tag + ")")
    val end = readNat() + readIndex
    deferredAnnot(end)
  }

  /** A deferred annotation that can be completed by reading
   *  the bytes between `readIndex` and `end`.
   */
  protected def deferredAnnot(end: Int)(using Context): Annotation = {
    val start = readIndex
    val phase = ctx.phase
    Annotation.deferredSymAndTree(
        atReadPos(start, () => atPhase(phase)(readTypeRef().typeSymbol)))(
        atReadPos(start, () => atPhase(phase)(readAnnotationContents(end))))
  }

  /* Read an abstract syntax tree */
  protected def readTree()(using Context): Tree = {
    val outerTag = readByte()
    if (outerTag != TREE)
      errorBadSignature("tree expected (" + outerTag + ")")
    val end = readNat() + readIndex
    val tag = readByte()
    val tpe = if (tag == EMPTYtree) NoType else readTypeRef()

    // Set by the three functions to follow.  If symbol is non-null
    // after the new tree 't' has been created, t has its Symbol
    // set to symbol; and it always has its Type set to tpe.
    var symbol: Symbol = null
    var mods: Modifiers = null
    var name: Name = null

    /** Read a Symbol, Modifiers, and a Name */
    def setSymModsName(): Unit = {
      symbol = readSymbolRef()
      mods = readModifiersRef(symbol.isType)
      name = readNameRef()
    }
    /** Read a Symbol and a Name */
    def setSymName(): Unit = {
      symbol = readSymbolRef()
      name = readNameRef()
    }
    /** Read a Symbol */
    def setSym(): Unit =
      symbol = readSymbolRef()

    implicit val span: Span = NoSpan

    tag match {
      case EMPTYtree =>
        EmptyTree

      case PACKAGEtree =>
        setSym()
        val pid = readTreeRef().asInstanceOf[RefTree]
        val stats = until(end, () => readTreeRef())
        PackageDef(pid, stats)

      case CLASStree =>
        setSymModsName()
        val impl = readTemplateRef()
        val tparams = until(end, () => readTypeDefRef())
        val cls = symbol.asClass
        val ((constr: DefDef) :: Nil, stats) =
          impl.body.partition(_.symbol == cls.primaryConstructor): @unchecked
        ClassDef(cls, constr, tparams ++ stats)

      case MODULEtree =>
        setSymModsName()
        ModuleDef(symbol.asTerm, readTemplateRef().body)

      case VALDEFtree =>
        setSymModsName()
        val tpt = readTreeRef()
        val rhs = readTreeRef()
        ValDef(symbol.asTerm, rhs)

      case DEFDEFtree =>
        setSymModsName()
        val tparams = times(readNat(), () => readTypeDefRef())
        val vparamss = times(readNat(), () => times(readNat(), () => readValDefRef()))
        val tpt = readTreeRef()
        val rhs = readTreeRef()
        DefDef(symbol.asTerm, rhs)

      case TYPEDEFtree =>
        setSymModsName()
        val rhs = readTreeRef()
        val tparams = until(end, () => readTypeDefRef())
        TypeDef(symbol.asType)

      case LABELtree =>
        ???
        setSymName()
        val rhs = readTreeRef()
        val params = until(end, () => readIdentRef())
        val ldef = DefDef(symbol.asTerm, rhs)
        def isCaseLabel(sym: Symbol) = sym.name.startsWith(nme.CASEkw.toString)
        if (isCaseLabel(symbol)) ldef
        else Block(ldef :: Nil, Apply(Ident(symbol.termRef), Nil))

      case IMPORTtree =>
        setSym()
        val expr = readTreeRef()
        val selectors = until(end, () => {
          val fromName = readNameRef()
          val toName = readNameRef()
          untpd.ImportSelector(
            untpd.Ident(fromName),
            if toName.isEmpty then EmptyTree else untpd.Ident(toName))
        })
        Import(expr, selectors)

      case TEMPLATEtree =>
        setSym()
        val parents = times(readNat(), () => readTreeRef())
        val self = readValDefRef()
        val body = until(end, () => readTreeRef())
        untpd.Template(???, parents, Nil, self, body) // !!! TODO: pull out primary constructor
          .withType(symbol.namedType)

      case BLOCKtree =>
        val expr = readTreeRef()
        val stats = until(end, () => readTreeRef())
        Block(stats, expr)

      case CASEtree =>
        val pat = readTreeRef()
        val guard = readTreeRef()
        val body = readTreeRef()
        CaseDef(pat, guard, body)

      case ALTERNATIVEtree =>
        Alternative(until(end, () => readTreeRef()))

      case STARtree =>
        readTreeRef()
        unimplementedTree("STAR")

      case BINDtree =>
        setSymName()
        Bind(symbol.asTerm, readTreeRef())

      case UNAPPLYtree =>
        val fun = readTreeRef()
        val args = until(end, () => readTreeRef())
        UnApply(fun, Nil, args, defn.AnyType) // !!! this is wrong in general

      case ARRAYVALUEtree =>
        val elemtpt = readTreeRef()
        val trees = until(end, () => readTreeRef())
        SeqLiteral(trees, elemtpt)
          // note can't deal with trees passed to Java methods as arrays here

      case FUNCTIONtree =>
        setSym()
        val body = readTreeRef()
        val vparams = until(end, () => readValDefRef())
        val applyType = MethodType(vparams map (_.name), vparams map (_.tpt.tpe), body.tpe)
        val applyMeth = newSymbol(symbol.owner, nme.apply, Method, applyType)
        Closure(applyMeth, Function.const(body.changeOwner(symbol, applyMeth)) _)

      case ASSIGNtree =>
        val lhs = readTreeRef()
        val rhs = readTreeRef()
        Assign(lhs, rhs)

      case IFtree =>
        val cond = readTreeRef()
        val thenp = readTreeRef()
        val elsep = readTreeRef()
        If(cond, thenp, elsep)

      case MATCHtree =>
        val selector = readTreeRef()
        val cases = until(end, () => readCaseDefRef())
        Match(selector, cases)

      case RETURNtree =>
        setSym()
        Return(readTreeRef(), Ident(symbol.termRef))

      case TREtree =>
        val block = readTreeRef()
        val finalizer = readTreeRef()
        val catches = until(end, () => readCaseDefRef())
        Try(block, catches, finalizer)

      case THROWtree =>
        Throw(readTreeRef())

      case NEWtree =>
        New(readTreeRef().tpe)

      case TYPEDtree =>
        val expr = readTreeRef()
        val tpt = readTreeRef()
        Typed(expr, tpt)

      case TYPEAPPLYtree =>
        val fun = readTreeRef()
        val args = until(end, () => readTreeRef())
        TypeApply(fun, args)

      case APPLYtree =>
        val fun = readTreeRef()
        val args = until(end, () => readTreeRef())
        /*
          if (fun.symbol.isOverloaded) {
            fun.setType(fun.symbol.info)
            inferMethodAlternative(fun, args map (_.tpe), tpe)
          }
*/
        Apply(fun, args) // note: can't deal with overloaded syms yet

      case APPLYDYNAMICtree =>
        setSym()
        val qual = readTreeRef()
        val args = until(end, () => readTreeRef())
        unimplementedTree("APPLYDYNAMIC")

      case SUPERtree =>
        setSym()
        val qual = readTreeRef()
        val mix = readTypeNameRef()
        Super(qual, mix)

      case THIStree =>
        setSym()
        val name = readTypeNameRef()
        This(symbol.asClass)

      case SELECTtree =>
        setSym()
        val qualifier = readTreeRef()
        val selector = readNameRef()
        qualifier.select(symbol.namedType)
      case IDENTtree =>
        setSymName()
        Ident(symbol.namedType)

      case LITERALtree =>
        readConstantRef() match
          case c: Constant => Literal(c)
          case tp: TermRef => ref(tp)

      case TYPEtree =>
        TypeTree(tpe)

      case ANNOTATEDtree =>
        val annot = readTreeRef()
        val arg = readTreeRef()
        Annotated(arg, annot)

      case SINGLETONTYPEtree =>
        SingletonTypeTree(readTreeRef())

      case SELECTFROMTYPEtree =>
        val qualifier = readTreeRef()
        val selector = readTypeNameRef()
        Select(qualifier, symbol.namedType)

      case COMPOUNDTYPEtree =>
        readTemplateRef()
        TypeTree(tpe)

      case APPLIEDTYPEtree =>
        val tpt = readTreeRef()
        val args = until(end, () => readTreeRef())
        AppliedTypeTree(tpt, args)

      case TYPEBOUNDStree =>
        val lo = readTreeRef()
        val hi = readTreeRef()
        createNullableTypeBoundsTree(lo, hi)

      case EXISTENTIALTYPEtree =>
        val tpt = readTreeRef()
        val whereClauses = until(end, () => readTreeRef())
        TypeTree(tpe)

      case _ =>
        noSuchTreeTag(tag, end)
    }
  }

  def noSuchTreeTag(tag: Int, end: Int)(using Context): Nothing =
    errorBadSignature("unknown tree type (" + tag + ")")

  def unimplementedTree(what: String)(using Context): Nothing =
    errorBadSignature(s"cannot read $what trees from Scala 2.x signatures")

  def readModifiers(isType: Boolean)(using Context): Modifiers = {
    val tag = readNat()
    if (tag != MODIFIERS)
      errorBadSignature("expected a modifiers tag (" + tag + ")")
    val end = readNat() + readIndex
    val pflagsHi = readNat()
    val pflagsLo = readNat()
    val pflags = (pflagsHi.toLong << 32) + pflagsLo
    val flags = unpickleScalaFlags(pflags, isType)
    val privateWithin = readNameRef().asTypeName
    Modifiers(flags, privateWithin, Nil)
  }

  protected def readTemplateRef()(using Context): Template =
    readTreeRef() match {
      case templ: Template => templ
      case other =>
        errorBadSignature("expected a template (" + other + ")")
    }
  protected def readCaseDefRef()(using Context): CaseDef =
    readTreeRef() match {
      case tree: CaseDef => tree
      case other =>
        errorBadSignature("expected a case def (" + other + ")")
    }
  protected def readValDefRef()(using Context): ValDef =
    readTreeRef() match {
      case tree: ValDef => tree
      case other =>
        errorBadSignature("expected a ValDef (" + other + ")")
    }
  protected def readIdentRef()(using Context): Ident =
    readTreeRef() match {
      case tree: Ident => tree
      case other =>
        errorBadSignature("expected an Ident (" + other + ")")
    }
  protected def readTypeDefRef()(using Context): TypeDef =
    readTreeRef() match {
      case tree: TypeDef => tree
      case other =>
        errorBadSignature("expected an TypeDef (" + other + ")")
    }
}<|MERGE_RESOLUTION|>--- conflicted
+++ resolved
@@ -33,11 +33,7 @@
 import scala.collection.mutable.ListBuffer
 import scala.annotation.switch
 import reporting._
-<<<<<<< HEAD
-import cc.adaptFunctionTypeUnderCC
-=======
 import cc.{adaptFunctionTypeUnderPureFuns, adaptByNameArgUnderPureFuns}
->>>>>>> 22193a39
 
 object Scala2Unpickler {
 
@@ -830,11 +826,7 @@
         }
         else if args.nonEmpty then
           tycon.safeAppliedTo(EtaExpandIfHK(sym.typeParams, args.map(translateTempPoly)))
-<<<<<<< HEAD
-            .adaptFunctionTypeUnderCC
-=======
             .adaptFunctionTypeUnderPureFuns
->>>>>>> 22193a39
         else if (sym.typeParams.nonEmpty) tycon.EtaExpand(sym.typeParams)
         else tycon
       case TYPEBOUNDStpe =>
