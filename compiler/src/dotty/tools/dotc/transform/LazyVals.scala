--- conflicted
+++ resolved
@@ -603,14 +603,8 @@
     val tpe = x.tpe.widen.resultType.widen
     val claz = x.symbol.owner.asClass
     val thizClass = Literal(Constant(claz.info))
-<<<<<<< HEAD
-    val helperModule = requiredModule("scala.runtime.LazyVals")
-    val getOffset = Select(ref(helperModule), lazyNme.RLazyVals.getOffset)
-    val getOffsetStatic = Select(ref(helperModule), lazyNme.RLazyVals.getOffsetStatic)
-=======
     val getOffset = Select(ref(defn.LazyValsModule), lazyNme.RLazyVals.getOffset)
     val getOffsetStatic = Select(ref(defn.LazyValsModule), lazyNme.RLazyVals.getOffsetStatic)
->>>>>>> 22193a39
     var offsetSymbol: TermSymbol | Null = null
     var flag: Tree = EmptyTree
     var ord = 0
@@ -676,16 +670,6 @@
     import Names.TermName
     object RLazyVals {
       import scala.runtime.LazyVals.{Names => N}
-<<<<<<< HEAD
-      val get: TermName               = N.get.toTermName
-      val setFlag: TermName           = N.setFlag.toTermName
-      val wait4Notification: TermName = N.wait4Notification.toTermName
-      val state: TermName             = N.state.toTermName
-      val cas: TermName               = N.cas.toTermName
-      val getOffset: TermName         = N.getOffset.toTermName
-      val getOffsetStatic: TermName   = "getOffsetStatic".toTermName
-      val getDeclaredField: TermName  = "getDeclaredField".toTermName
-=======
       val waitingAwaitRelease: TermName    = "await".toTermName
       val waitingRelease: TermName         = "countDown".toTermName
       val evaluating: TermName             = "Evaluating".toTermName
@@ -700,7 +684,6 @@
       val getOffsetStatic: TermName        = "getOffsetStatic".toTermName
       val getStaticFieldOffset: TermName   = "getStaticFieldOffset".toTermName
       val getDeclaredField: TermName       = "getDeclaredField".toTermName
->>>>>>> 22193a39
     }
     val flag: TermName        = "flag".toTermName
     val state: TermName       = "state".toTermName
