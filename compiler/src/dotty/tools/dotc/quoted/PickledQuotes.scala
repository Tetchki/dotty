package dotty.tools.dotc.quoted

import dotty.tools.dotc.ast.Trees._
import dotty.tools.dotc.ast.{TreeTypeMap, tpd}
import dotty.tools.dotc.config.Printers._
import dotty.tools.dotc.core.Contexts._
import dotty.tools.dotc.core.Decorators._
import dotty.tools.dotc.core.Flags._
import dotty.tools.dotc.core.Mode
import dotty.tools.dotc.core.Symbols._
import dotty.tools.dotc.core.Types._
import dotty.tools.dotc.core.tasty.{ PositionPickler, TastyPickler, TastyPrinter, TreePickler }
import dotty.tools.dotc.core.tasty.DottyUnpickler
import dotty.tools.dotc.core.tasty.TreeUnpickler.UnpickleMode
import dotty.tools.dotc.report
import dotty.tools.dotc.reporting.Message

import scala.quoted.Quotes
import scala.quoted.runtime.impl._

import scala.collection.mutable

import QuoteUtils._

object PickledQuotes {
  import tpd._

  /** Pickle the tree of the quote into strings */
  def pickleQuote(tree: Tree)(using Context): List[String] =
    if (ctx.reporter.hasErrors) Nil
    else {
      assert(!tree.isInstanceOf[Hole]) // Should not be pickled as it represents `'{$x}` which should be optimized to `x`
      val pickled = pickle(tree)
      TastyString.pickle(pickled)
    }

  /** Transform the expression into its fully spliced Tree */
  def quotedExprToTree[T](expr: quoted.Expr[T])(using Context): Tree = {
    val expr1 = expr.asInstanceOf[ExprImpl]
    ScopeException.checkInCorrectScope(expr1.scope, SpliceScope.getCurrent, expr1.tree, "Expr")
    changeOwnerOfTree(expr1.tree, ctx.owner)
  }

  /** Transform the expression into its fully spliced TypeTree */
  def quotedTypeToTree(tpe: quoted.Type[?])(using Context): Tree = {
    val tpe1 = tpe.asInstanceOf[TypeImpl]
    ScopeException.checkInCorrectScope(tpe1.scope, SpliceScope.getCurrent, tpe1.typeTree, "Type")
    changeOwnerOfTree(tpe1.typeTree, ctx.owner)
  }

  /** `typeHole`/`types` argument of `QuoteUnpickler.{unpickleExpr,unpickleExprV2,unpickleType,unpickleTypeV2}` */
  enum TypeHole:
    /** `termHole` argument of `QuoteUnpickler.{unpickleExpr, unpickleType}`.
     *  From code compiled with Scala 3.0.x and 3.1.x.
     *  Note: For `unpickleType` it will always be `null`.
     */
    case V1(evalHole: Null | ((Int, Seq[scala.quoted.Type[?]]) => scala.quoted.Type[?]))
    /** `termHole` argument of `QuoteUnpickler.unpickleExprV2`
     *  From code compiled with Scala 3.2.0+
     */
    case V2(types: Null | Seq[scala.quoted.Type[?]])

    def isEmpty: Boolean = this match
      case V1(evalHole) => evalHole == null
      case V2(types) => types == null

  enum ExprHole:
    /** `termHole` argument of `QuoteUnpickler.{unpickleExpr, unpickleType}`.
     *  From code compiled with Scala 3.0.x and 3.1.x.
     *  Note: For `unpickleType` it will always be `null`.
     */
    case V1(evalHole: Null | ((Int, Seq[ExprHole.ArgV1], scala.quoted.Quotes) => scala.quoted.Expr[?]))
    /** `termHole` argument of `QuoteUnpickler.unpickleExprV2`
     *  From code compiled with Scala 3.2.0+
     */
    case V2(evalHole: Null | ((Int, Seq[ExprHole.ArgV2], scala.quoted.Quotes) => scala.quoted.Expr[?]))

  object ExprHole:
    type ArgV1 = scala.quoted.Type[?] | (Quotes ?=> scala.quoted.Expr[Any])
    type ArgV2 = scala.quoted.Type[?] | scala.quoted.Expr[Any]

  /** Unpickle the tree contained in the TastyExpr */
  def unpickleTerm(pickled: String | List[String], typeHole: TypeHole, termHole: ExprHole)(using Context): Tree = {
<<<<<<< HEAD
    val unpickled = withMode(Mode.ReadPositions)(unpickle(pickled, isType = false)).asInstanceOf[Inlined]
    val Inlined(call, Nil, expansion) = unpickled: @unchecked
    val inlineCtx = inlineContext(call)
    val expansion1 = spliceTypes(expansion, typeHole)(using inlineCtx)
    val expansion2 = spliceTerms(expansion1, typeHole, termHole)(using inlineCtx)
    cpy.Inlined(unpickled)(call, Nil, expansion2)
=======
    withMode(Mode.ReadPositions)(unpickle(pickled, isType = false)) match
      case tree @ Inlined(call, Nil, expansion) =>
        val inlineCtx = inlineContext(tree)
        val expansion1 = spliceTypes(expansion, typeHole)(using inlineCtx)
        val expansion2 = spliceTerms(expansion1, typeHole, termHole)(using inlineCtx)
        cpy.Inlined(tree)(call, Nil, expansion2)
>>>>>>> 45e08cb9
  }


  /** Unpickle the tree contained in the TastyType */
  def unpickleTypeTree(pickled: String | List[String], typeHole: TypeHole)(using Context): Tree = {
    val unpickled = withMode(Mode.ReadPositions)(unpickle(pickled, isType = true))
    spliceTypes(unpickled, typeHole)
  }

  /** Replace all term holes with the spliced terms */
  private def spliceTerms(tree: Tree, typeHole: TypeHole, termHole: ExprHole)(using Context): Tree = {
    def evaluateHoles = new TreeMap {
      override def transform(tree: tpd.Tree)(using Context): tpd.Tree = tree match {
        case Hole(isTerm, idx, args, _) =>
          inContext(SpliceScope.contextWithNewSpliceScope(tree.sourcePos)) {
            if isTerm then
              val quotedExpr = termHole match
                case ExprHole.V1(evalHole) =>
                  evalHole.nn.apply(idx, reifyExprHoleV1Args(args), QuotesImpl())
                case ExprHole.V2(evalHole) =>
                  evalHole.nn.apply(idx, reifyExprHoleV2Args(args), QuotesImpl())

              val filled = PickledQuotes.quotedExprToTree(quotedExpr)

              // We need to make sure a hole is created with the source file of the surrounding context, even if
              // it filled with contents a different source file.
              if filled.source == ctx.source then filled
              else filled.cloneIn(ctx.source).withSpan(tree.span)
            else
              // For backwards compatibility with 3.0.x and 3.1.x
              // In 3.2.0+ all these holes are handled by `spliceTypes` before we call `spliceTerms`.
              //
              // Replaces type holes generated by PickleQuotes (non-spliced types).
              // These are types defined in a quote and used at the same level in a nested quote.
              val TypeHole.V1(evalHole) = typeHole: @unchecked
              val quotedType = evalHole.nn.apply(idx, reifyTypeHoleArgs(args))
              PickledQuotes.quotedTypeToTree(quotedType)
          }
        case tree =>
          if tree.isDef then
            tree.symbol.annotations = tree.symbol.annotations.map {
              annot => annot.derivedAnnotation(transform(annot.tree))
            }
          end if

         val tree1 = super.transform(tree)
         tree1.withType(mapAnnots(tree1.tpe))
      }

      // Evaluate holes in type annotations
      private val mapAnnots = new TypeMap {
        override def apply(tp: Type): Type = {
            tp match
              case tp @ AnnotatedType(underlying, annot) =>
                val underlying1 = this(underlying)
                derivedAnnotatedType(tp, underlying1, annot.derivedAnnotation(transform(annot.tree)))
              case _ => mapOver(tp)
        }
      }
    }
    val tree1 = termHole match
      case ExprHole.V2(null) => tree
      case _ => evaluateHoles.transform(tree)
    quotePickling.println(i"**** evaluated quote\n$tree1")
    tree1
  }

  /** Replace all type holes generated with the spliced types */
  private def spliceTypes(tree: Tree, typeHole: TypeHole)(using Context): Tree = {
    if typeHole.isEmpty then tree
    else tree match
      case Block(stat :: rest, expr1) if stat.symbol.hasAnnotation(defn.QuotedRuntime_SplicedTypeAnnot) =>
        val typeSpliceMap = (stat :: rest).iterator.map {
          case tdef: TypeDef =>
            assert(tdef.symbol.hasAnnotation(defn.QuotedRuntime_SplicedTypeAnnot))
            val tree = typeHole match
              case TypeHole.V1(evalHole) =>
                tdef.rhs match
                  case TypeBoundsTree(_, Hole(_, idx, args, _), _) =>
                    // To keep for backwards compatibility. In some older version holes where created in the bounds.
                    val quotedType = evalHole.nn.apply(idx, reifyTypeHoleArgs(args))
                    PickledQuotes.quotedTypeToTree(quotedType)
                  case TypeBoundsTree(_, tpt, _) =>
                    // To keep for backwards compatibility. In some older version we missed the creation of some holes.
                    tpt
              case TypeHole.V2(types) =>
                val Hole(_, idx, _, _) = tdef.rhs: @unchecked
                PickledQuotes.quotedTypeToTree(types.nn.apply(idx))
            (tdef.symbol, tree.tpe)
        }.toMap
        class ReplaceSplicedTyped extends TypeMap() {
          override def apply(tp: Type): Type = tp match {
            case tp: ClassInfo =>
              tp.derivedClassInfo(declaredParents = tp.declaredParents.map(apply))
            case tp: TypeRef =>
              typeSpliceMap.get(tp.symbol) match
                case Some(t) if tp.typeSymbol.hasAnnotation(defn.QuotedRuntime_SplicedTypeAnnot) => mapOver(t)
                case _ => mapOver(tp)
            case _ =>
              mapOver(tp)
          }
        }
        val expansion2 = new TreeTypeMap(new ReplaceSplicedTyped).transform(expr1)
        quotePickling.println(i"**** typed quote\n${expansion2.show}")
        expansion2
      case _ =>
        tree
  }

  def reifyTypeHoleArgs(args: List[Tree])(using Context): List[scala.quoted.Type[?]] =
    args.map(arg => new TypeImpl(arg, SpliceScope.getCurrent))

  def reifyExprHoleV1Args(args: List[Tree])(using Context): List[ExprHole.ArgV1] =
    args.map { arg =>
      if arg.isTerm then (q: Quotes) ?=> new ExprImpl(arg, SpliceScope.getCurrent)
      else new TypeImpl(arg, SpliceScope.getCurrent)
    }

  def reifyExprHoleV2Args(args: List[Tree])(using Context): List[ExprHole.ArgV2] =
    args.map { arg =>
      if arg.isTerm then new ExprImpl(arg, SpliceScope.getCurrent)
      else new TypeImpl(arg, SpliceScope.getCurrent)
    }

  // TASTY picklingtests/pos/quoteTest.scala

  /** Pickle tree into it's TASTY bytes s*/
  private def pickle(tree: Tree)(using Context): Array[Byte] = {
    quotePickling.println(i"**** pickling quote of\n$tree")
    val pickler = new TastyPickler(defn.RootClass)
    val treePkl = new TreePickler(pickler)
    treePkl.pickle(tree :: Nil)
    treePkl.compactify()
    if tree.span.exists then
      val positionWarnings = new mutable.ListBuffer[Message]()
      val reference = ctx.settings.sourceroot.value
      PositionPickler.picklePositions(pickler, treePkl.buf.addrOfTree, treePkl.treeAnnots, reference,
        ctx.compilationUnit.source, tree :: Nil, positionWarnings)
      positionWarnings.foreach(report.warning(_))

    val pickled = pickler.assembleParts()
    quotePickling.println(s"**** pickled quote\n${TastyPrinter.showContents(pickled, ctx.settings.color.value == "never")}")
    pickled
  }

  /** Unpickle TASTY bytes into it's tree */
  private def unpickle(pickled: String | List[String], isType: Boolean)(using Context): Tree = {
    QuotesCache.getTree(pickled) match
      case Some(tree) =>
        quotePickling.println(s"**** Using cached quote for TASTY\n$tree")
        treeOwner(tree) match
          case Some(owner) =>
            // Copy the cached tree to make sure the all definitions are unique.
            TreeTypeMap(oldOwners = List(owner), newOwners = List(owner)).apply(tree)
          case _ =>
            tree

      case _ =>
        val bytes = pickled match
          case pickled: String => TastyString.unpickle(pickled)
          case pickled: List[String] => TastyString.unpickle(pickled)

        val unpicklingContext =
          if ctx.owner.isClass then
            // When a quote is unpickled with a Quotes context that that has a class `spliceOwner`
            // we need to use a dummy owner to unpickle it. Otherwise any definitions defined
            // in the quoted block would be accidentally entered in the class.
            // When splicing this expression, this owner is replaced with the correct owner (see `quotedExprToTree` and `quotedTypeToTree` above).
            // On the other hand, if the expression is used as a reflect term, the user must call `changeOwner` (same as with other expressions used within a nested owner).
            // `-Xcheck-macros` will check for inconsistent owners and provide the users hints on how to improve them.
            //
            // Quotes context that that has a class `spliceOwner` can come from a macro annotation
            // or a user setting it explicitly using `Symbol.asQuotes`.
            ctx.withOwner(newSymbol(ctx.owner, "$quoteOwnedByClass$".toTermName, Private, defn.AnyType, NoSymbol))
            else ctx

        inContext(unpicklingContext) {

          quotePickling.println(s"**** unpickling quote from TASTY\n${TastyPrinter.showContents(bytes, ctx.settings.color.value == "never")}")

          val mode = if (isType) UnpickleMode.TypeTree else UnpickleMode.Term
          val unpickler = new DottyUnpickler(bytes, mode)
          unpickler.enter(Set.empty)

          val tree = unpickler.tree
          QuotesCache(pickled) = tree

          // Make sure trees and positions are fully loaded
          tree.foreachSubTree(identity)

          quotePickling.println(i"**** unpickled quote\n$tree")

          tree
        }

  }

}<|MERGE_RESOLUTION|>--- conflicted
+++ resolved
@@ -81,21 +81,12 @@
 
   /** Unpickle the tree contained in the TastyExpr */
   def unpickleTerm(pickled: String | List[String], typeHole: TypeHole, termHole: ExprHole)(using Context): Tree = {
-<<<<<<< HEAD
-    val unpickled = withMode(Mode.ReadPositions)(unpickle(pickled, isType = false)).asInstanceOf[Inlined]
-    val Inlined(call, Nil, expansion) = unpickled: @unchecked
-    val inlineCtx = inlineContext(call)
-    val expansion1 = spliceTypes(expansion, typeHole)(using inlineCtx)
-    val expansion2 = spliceTerms(expansion1, typeHole, termHole)(using inlineCtx)
-    cpy.Inlined(unpickled)(call, Nil, expansion2)
-=======
     withMode(Mode.ReadPositions)(unpickle(pickled, isType = false)) match
       case tree @ Inlined(call, Nil, expansion) =>
         val inlineCtx = inlineContext(tree)
         val expansion1 = spliceTypes(expansion, typeHole)(using inlineCtx)
         val expansion2 = spliceTerms(expansion1, typeHole, termHole)(using inlineCtx)
         cpy.Inlined(tree)(call, Nil, expansion2)
->>>>>>> 45e08cb9
   }
 
 
