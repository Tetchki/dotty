--- conflicted
+++ resolved
@@ -156,15 +156,9 @@
           else ("successive inlines", ctx.settings.XmaxInlines)
         errorTree(
           tree,
-<<<<<<< HEAD
-          i"""|Maximal number of $reason (${setting.value}) exceeded,
-              |Maybe this is caused by a recursive inline method?
-              |You can use ${setting.name} to change the limit.""".toMessage,
-=======
           em"""|Maximal number of $reason (${setting.value}) exceeded,
                |Maybe this is caused by a recursive inline method?
                |You can use ${setting.name} to change the limit.""",
->>>>>>> d6cc1010
           (tree :: enclosingInlineds).last.srcPos
         )
     if ctx.base.stopInlining && enclosingInlineds.isEmpty then
