--- conflicted
+++ resolved
@@ -74,8 +74,6 @@
  
 3
-<<<<<<< HEAD
-=======
 ContextFunctions.scala
 covtest
 Imperative
@@ -112,7 +110,6 @@
  
 5
->>>>>>> 22193a39
 ContextFunctions.scala
 covtest
 Imperative
