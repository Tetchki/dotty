package org.scalajs.testsuite.compiler

import org.junit.Assert.*
import org.junit.Test

import scala.concurrent.ExecutionContext.Implicits.{global => globalEc}
import scala.concurrent.Future

import scala.scalajs.js
import scala.scalajs.js.annotation._

import org.scalajs.junit.async._

import org.scalajs.testsuite.jsinterop.ExportLoopback
import org.scalajs.testsuite.utils.Platform._

class RegressionTestScala3 {
  import RegressionTestScala3.*

  @Test def testRegressionDoubleDefinitionOfOuterPointerIssue10177(): Unit = {
    assertEquals(6, new OuterClassIssue10177().foo(5))
  }

  @Test def testRegressionJSClassWithSyntheticStaticMethodsIssue10563(): Unit = {
    val obj1 = new JSClassWithSyntheticStaticMethodsIssue10563(Some(3))
    assertEquals(3, obj1.y)
    assertEquals(8, obj1.foo(5))

    val obj2 = new JSClassWithSyntheticStaticMethodsIssue10563(None)
    assertEquals(-1, obj2.y)
    assertEquals(4, obj2.foo(5))
  }

  @Test def testJSNativeDefaultCtorParamIssue11592(): Unit = {
    assertEquals("foo", new RangeErrorIssue11592("foo").message)
    assertEquals("", new RangeErrorIssue11592().message)
  }

  @Test def testNonJVMCharsInClosureParametersIssue12507(): Unit = {
    def foo(`[-3, 3]`: Int): Int => Int = { x =>
      `[-3, 3]`
    }

    assertEquals(5, foo(5)(4))
  }

  @Test def defaultAccessorBridgesIssue12572(): Unit = {
    new MyPromiseIssue12572[Int](5)
  }

  @Test def desugarIdentCrashIssue13221(): Unit = {
    assertEquals(1, X_Issue13221.I.i)
    assertEquals(1, X_Issue13221.blah)
  }

  @Test def primitivePlusStringThatIsATermRefIssue13518(): Unit = {
    def charPlusString(x: String): String = 'a' + x
    assertEquals("abc", charPlusString("bc"))

    def intPlusString(x: String): String = 5 + x
    assertEquals("5bc", intPlusString("bc"))
  }

  @Test def defaultParamsInModuleDefWithBridgesIssue13860(): Unit = {
    import Issue13860._

    assertEquals(0L, Foo.bar().x)
    assertEquals(5L, Foo.bar(5L).x)
  }

  @Test def etaReduceIssue15494(): Unit = {
    // Also known as tests/run/i14623.scala for Scala/JVM

    object Thunk {
      private[this] val impl =
        ((x: Any) => x).asInstanceOf[(=> Any) => Function0[Any]]

      def asFunction0[A](thunk: => A): Function0[A] = impl(thunk).asInstanceOf[Function0[A]]
    }

    var i = 0
    val f1 = { () => i += 1; "" }
    assertSame(f1, Thunk.asFunction0(f1()))
    val f2 = { () => i += 1; i }
    assertSame(f2, Thunk.asFunction0(f2()))
    val f3 = { () => i += 1 }
    assertSame(f3, Thunk.asFunction0(f3()))
  }
<<<<<<< HEAD
=======

  @Test def literalTypeJSNativeIssue16173(): Unit = {
    js.eval("""
      var RegressionTestScala3_Issue16173_foo = "constant";
      var RegressionTestScala3_Issue16173_bar = function() { return 5; };
    """)

    assertEquals("constant", Issue16173.foo1)
    assertEquals("constant", Issue16173.foo2)

    assertEquals(5, Issue16173.bar1())
  }

  @Test def mandatoryFieldsForSJSSemanticsInNonNativeJSClassIssue14168(): Unit = {
    val nonNativeJS = new Issue14168.NonNativeJSClass().asInstanceOf[js.Dynamic]
    assertEquals("string", nonNativeJS.stringField)
    assertEquals(null, nonNativeJS.nullField)
    assertEquals((), nonNativeJS.unitField)
    assertEquals(true, nonNativeJS.hasOwnProperty("unitField"))
  }

  @Test def mandatoryFieldsForSJSSemanticsInStaticExportsIssue14168(): Unit = {
    val staticExports = js.constructorOf[Issue14168.StaticExports]
    assertEquals("string", staticExports.stringField)
    assertEquals(null, staticExports.nullField)
    assertEquals((), staticExports.unitField)
    assertEquals(true, staticExports.hasOwnProperty("unitField"))
  }

  @Test def mandatoryFieldsForSJSSemanticsInTopLevelExportsIssue14168(): AsyncResult = await {
    if (isNoModule) {
      import js.Dynamic.global
      Future {
        assertEquals("string", global.RegressionTestScala3_Issue14168_stringField)
        assertEquals(null, global.RegressionTestScala3_Issue14168_nullField)
        assertEquals((), global.RegressionTestScala3_Issue14168_unitField)
      }
    } else {
      for (exports <- ExportLoopback.exportsNamespace) yield {
        assertEquals("string", exports.RegressionTestScala3_Issue14168_stringField)
        assertEquals(null, exports.RegressionTestScala3_Issue14168_nullField)
        assertEquals((), exports.RegressionTestScala3_Issue14168_unitField)
      }
    }
  }
>>>>>>> 22193a39
}

object RegressionTestScala3 {
  class OuterClassIssue10177 { // can also be trait
    trait ParentTrait { // must be trait, can be private
      def concreteMethod(x: Int): Int = x + 1 // must have a concrete method
    }

    private class ChildClass extends ParentTrait // must be class *and* private

    def foo(x: Int): Int = new ChildClass().concreteMethod(x)
  }

  @js.native
  @JSGlobal("RangeError")
  class RangeErrorIssue11592(msg: String = js.native) extends js.Object {
    val message: String = js.native
  }

  class MyPromiseIssue12572[T](t: T) extends js.Promise[T]((resolve, reject) => resolve(t)) {
    override def `then`[S](
        onFulfilled: js.Function1[T, S | js.Thenable[S]],
        onRejected: js.UndefOr[js.Function1[scala.Any, S | js.Thenable[S]]] = js.undefined): js.Promise[S] = {
      ???
    }

    override def `then`[S >: T](
        onFulfilled: Unit,
        onRejected: js.UndefOr[js.Function1[scala.Any, S | js.Thenable[S]]]): js.Promise[S] = {
      ???
    }

    override def `catch`[S >: T](
        onRejected: js.UndefOr[js.Function1[scala.Any, S | js.Thenable[S]]] = js.undefined): js.Promise[S] = {
      ???
    }
  }

  object X_Issue13221 extends Y_Issue13221 {
    object I {
      def i = 1
    }
  }

  abstract class Y_Issue13221 { self: X_Issue13221.type =>
    import I._
    def blah = i
  }

  object Issue13860 {
    class Foo(var x: Long)

    trait Companion[A] {
      def bar(x: Long = 0): A
    }

    object Foo extends Companion[Foo] {
      def bar(x: Long = 0): Foo = new Foo(x)
    }
  }

  object Issue14896 {
    val obj = new js.Object {
      val a = 42
      val b = "foo"
    }

    val entries = js.Object.entries(obj)
    val js.Tuple2(k, v) = entries(0): @unchecked
  }

  object Issue16173 {
    @js.native
    @JSGlobal("RegressionTestScala3_Issue16173_foo")
    val foo1: "constant" = js.native

    @js.native
    @JSGlobal("RegressionTestScala3_Issue16173_foo")
    def foo2: "constant" = js.native

    @js.native
    @JSGlobal("RegressionTestScala3_Issue16173_bar")
    def bar1(): 5 = js.native
  }

  object Issue14168 {
    class NonNativeJSClass extends js.Object {
      val stringField: "string" = "string"
      val nullField: Null = null
      val unitField: Unit = ()
      final val finalValField = "finalVal"
    }

    class StaticExports extends js.Object

    object StaticExports {
      @JSExportStatic
      val stringField: "string" = "string"
      @JSExportStatic
      val nullField: Null = null
      @JSExportStatic
      val unitField: Unit = ()
      @JSExportStatic
      final val finalValField = "finalVal"
    }

    object TopLevelExports {
      @JSExportTopLevel("RegressionTestScala3_Issue14168_stringField")
      val stringField: "string" = "string"
      @JSExportTopLevel("RegressionTestScala3_Issue14168_nullField")
      val nullField: Null = null
      @JSExportTopLevel("RegressionTestScala3_Issue14168_unitField")
      val unitField: Unit = ()
      @JSExportTopLevel("RegressionTestScala3_Issue14168_finalValField")
      final val finalValField = "finalVal"
    }
  }
}

// This class needs to be at the top-level, not in an object, to reproduce the issue
class JSClassWithSyntheticStaticMethodsIssue10563(x: Option[Int]) extends js.Object {
  val y: Int = x.getOrElse(-1) // lambda in constructor

  def foo(z: Int): Int = x.getOrElse(-1) + z // lambda in method
}<|MERGE_RESOLUTION|>--- conflicted
+++ resolved
@@ -86,8 +86,6 @@
     val f3 = { () => i += 1 }
     assertSame(f3, Thunk.asFunction0(f3()))
   }
-<<<<<<< HEAD
-=======
 
   @Test def literalTypeJSNativeIssue16173(): Unit = {
     js.eval("""
@@ -133,7 +131,6 @@
       }
     }
   }
->>>>>>> 22193a39
 }
 
 object RegressionTestScala3 {
