package org.scalajs.testsuite.compiler

import org.junit.Assert.*
import org.junit.Test

import scala.concurrent.ExecutionContext.Implicits.{global => globalEc}
import scala.concurrent.Future

import scala.scalajs.js
import scala.scalajs.js.annotation._

import org.scalajs.junit.async._

import org.scalajs.testsuite.jsinterop.ExportLoopback
import org.scalajs.testsuite.utils.Platform._

class RegressionTestScala3 {
  import RegressionTestScala3.*

  @Test def testRegressionDoubleDefinitionOfOuterPointerIssue10177(): Unit = {
    assertEquals(6, new OuterClassIssue10177().foo(5))
  }

  @Test def testRegressionJSClassWithSyntheticStaticMethodsIssue10563(): Unit = {
    val obj1 = new JSClassWithSyntheticStaticMethodsIssue10563(Some(3))
    assertEquals(3, obj1.y)
    assertEquals(8, obj1.foo(5))

    val obj2 = new JSClassWithSyntheticStaticMethodsIssue10563(None)
    assertEquals(-1, obj2.y)
    assertEquals(4, obj2.foo(5))
  }

  @Test def testJSNativeDefaultCtorParamIssue11592(): Unit = {
    assertEquals("foo", new RangeErrorIssue11592("foo").message)
    assertEquals("", new RangeErrorIssue11592().message)
  }

  @Test def testNonJVMCharsInClosureParametersIssue12507(): Unit = {
    def foo(`[-3, 3]`: Int): Int => Int = { x =>
      `[-3, 3]`
    }

    assertEquals(5, foo(5)(4))
  }

  @Test def defaultAccessorBridgesIssue12572(): Unit = {
    new MyPromiseIssue12572[Int](5)
  }

  @Test def desugarIdentCrashIssue13221(): Unit = {
    assertEquals(1, X_Issue13221.I.i)
    assertEquals(1, X_Issue13221.blah)
  }

  @Test def primitivePlusStringThatIsATermRefIssue13518(): Unit = {
    def charPlusString(x: String): String = 'a' + x
    assertEquals("abc", charPlusString("bc"))

    def intPlusString(x: String): String = 5 + x
    assertEquals("5bc", intPlusString("bc"))
  }

  @Test def defaultParamsInModuleDefWithBridgesIssue13860(): Unit = {
    import Issue13860._

    assertEquals(0L, Foo.bar().x)
    assertEquals(5L, Foo.bar(5L).x)
  }

  @Test def etaReduceIssue15494(): Unit = {
    // Also known as tests/run/i14623.scala for Scala/JVM

    object Thunk {
      private[this] val impl =
        ((x: Any) => x).asInstanceOf[(=> Any) => Function0[Any]]

      def asFunction0[A](thunk: => A): Function0[A] = impl(thunk).asInstanceOf[Function0[A]]
    }

    var i = 0
    val f1 = { () => i += 1; "" }
    assertSame(f1, Thunk.asFunction0(f1()))
    val f2 = { () => i += 1; i }
    assertSame(f2, Thunk.asFunction0(f2()))
    val f3 = { () => i += 1 }
    assertSame(f3, Thunk.asFunction0(f3()))
  }

  @Test def literalTypeJSNativeIssue16173(): Unit = {
    js.eval("""
      var RegressionTestScala3_Issue16173_foo = "constant";
      var RegressionTestScala3_Issue16173_bar = function() { return 5; };
    """)

    assertEquals("constant", Issue16173.foo1)
    assertEquals("constant", Issue16173.foo2)

    assertEquals(5, Issue16173.bar1())
  }

  @Test def mandatoryFieldsForSJSSemanticsInNonNativeJSClassIssue14168(): Unit = {
    val nonNativeJS = new Issue14168.NonNativeJSClass().asInstanceOf[js.Dynamic]
    assertEquals("string", nonNativeJS.stringField)
    assertEquals(null, nonNativeJS.nullField)
    assertEquals((), nonNativeJS.unitField)
    assertEquals(true, nonNativeJS.hasOwnProperty("unitField"))
  }

  @Test def mandatoryFieldsForSJSSemanticsInStaticExportsIssue14168(): Unit = {
    val staticExports = js.constructorOf[Issue14168.StaticExports]
    assertEquals("string", staticExports.stringField)
    assertEquals(null, staticExports.nullField)
    assertEquals((), staticExports.unitField)
    assertEquals(true, staticExports.hasOwnProperty("unitField"))
  }

  @Test def mandatoryFieldsForSJSSemanticsInTopLevelExportsIssue14168(): AsyncResult = await {
    if (isNoModule) {
      import js.Dynamic.global
      Future {
        assertEquals("string", global.RegressionTestScala3_Issue14168_stringField)
        assertEquals(null, global.RegressionTestScala3_Issue14168_nullField)
        assertEquals((), global.RegressionTestScala3_Issue14168_unitField)
      }
    } else {
      for (exports <- ExportLoopback.exportsNamespace) yield {
        assertEquals("string", exports.RegressionTestScala3_Issue14168_stringField)
        assertEquals(null, exports.RegressionTestScala3_Issue14168_nullField)
        assertEquals((), exports.RegressionTestScala3_Issue14168_unitField)
      }
    }
  }
<<<<<<< HEAD
=======

  @Test def nonSelectJSNativeRHSIssue14289(): Unit = {
    js.eval("""
      var RegressionTestScala3_Issue14289 = {
        "a": function() { return "foo"; },
        "b": function() { return 5; },
        "c": function() { return true; }
      };
    """)

    assertEquals("foo", Issue14289.Container.a())
    assertEquals(5, Issue14289.Container.b())
    assertEquals(true, Issue14289.Container.c())
  }
>>>>>>> d6cc1010
}

object RegressionTestScala3 {
  class OuterClassIssue10177 { // can also be trait
    trait ParentTrait { // must be trait, can be private
      def concreteMethod(x: Int): Int = x + 1 // must have a concrete method
    }

    private class ChildClass extends ParentTrait // must be class *and* private

    def foo(x: Int): Int = new ChildClass().concreteMethod(x)
  }

  @js.native
  @JSGlobal("RangeError")
  class RangeErrorIssue11592(msg: String = js.native) extends js.Object {
    val message: String = js.native
  }

  class MyPromiseIssue12572[T](t: T) extends js.Promise[T]((resolve, reject) => resolve(t)) {
    override def `then`[S](
        onFulfilled: js.Function1[T, S | js.Thenable[S]],
        onRejected: js.UndefOr[js.Function1[scala.Any, S | js.Thenable[S]]] = js.undefined): js.Promise[S] = {
      ???
    }

    override def `then`[S >: T](
        onFulfilled: Unit,
        onRejected: js.UndefOr[js.Function1[scala.Any, S | js.Thenable[S]]]): js.Promise[S] = {
      ???
    }

    override def `catch`[S >: T](
        onRejected: js.UndefOr[js.Function1[scala.Any, S | js.Thenable[S]]] = js.undefined): js.Promise[S] = {
      ???
    }
  }

  object X_Issue13221 extends Y_Issue13221 {
    object I {
      def i = 1
    }
  }

  abstract class Y_Issue13221 { self: X_Issue13221.type =>
    import I._
    def blah = i
  }

  object Issue13860 {
    class Foo(var x: Long)

    trait Companion[A] {
      def bar(x: Long = 0): A
    }

    object Foo extends Companion[Foo] {
      def bar(x: Long = 0): Foo = new Foo(x)
    }
  }

  object Issue14896 {
    val obj = new js.Object {
      val a = 42
      val b = "foo"
    }

    val entries = js.Object.entries(obj)
    val js.Tuple2(k, v) = entries(0): @unchecked
  }

  object Issue16173 {
    @js.native
    @JSGlobal("RegressionTestScala3_Issue16173_foo")
    val foo1: "constant" = js.native

    @js.native
    @JSGlobal("RegressionTestScala3_Issue16173_foo")
    def foo2: "constant" = js.native

    @js.native
    @JSGlobal("RegressionTestScala3_Issue16173_bar")
    def bar1(): 5 = js.native
  }

  object Issue14168 {
    class NonNativeJSClass extends js.Object {
      val stringField: "string" = "string"
      val nullField: Null = null
      val unitField: Unit = ()
      final val finalValField = "finalVal"
    }

    class StaticExports extends js.Object

    object StaticExports {
      @JSExportStatic
      val stringField: "string" = "string"
      @JSExportStatic
      val nullField: Null = null
      @JSExportStatic
      val unitField: Unit = ()
      @JSExportStatic
      final val finalValField = "finalVal"
    }

    object TopLevelExports {
      @JSExportTopLevel("RegressionTestScala3_Issue14168_stringField")
      val stringField: "string" = "string"
      @JSExportTopLevel("RegressionTestScala3_Issue14168_nullField")
      val nullField: Null = null
      @JSExportTopLevel("RegressionTestScala3_Issue14168_unitField")
      val unitField: Unit = ()
      @JSExportTopLevel("RegressionTestScala3_Issue14168_finalValField")
      final val finalValField = "finalVal"
    }
  }
<<<<<<< HEAD
=======

  object Issue14289 {
    import scala.scalajs.js.native
    import scala.scalajs.{js => renamedjs}
    import scala.scalajs.js.{native => renamednative}

    @js.native
    @js.annotation.JSGlobal("RegressionTestScala3_Issue14289")
    object Container extends js.Object {
      def a(): String = native
      def b(): Int = renamedjs.native
      def c(): Boolean = renamednative
    }
  }
>>>>>>> d6cc1010
}

// This class needs to be at the top-level, not in an object, to reproduce the issue
class JSClassWithSyntheticStaticMethodsIssue10563(x: Option[Int]) extends js.Object {
  val y: Int = x.getOrElse(-1) // lambda in constructor

  def foo(z: Int): Int = x.getOrElse(-1) + z // lambda in method
}<|MERGE_RESOLUTION|>--- conflicted
+++ resolved
@@ -131,8 +131,6 @@
       }
     }
   }
-<<<<<<< HEAD
-=======
 
   @Test def nonSelectJSNativeRHSIssue14289(): Unit = {
     js.eval("""
@@ -147,7 +145,6 @@
     assertEquals(5, Issue14289.Container.b())
     assertEquals(true, Issue14289.Container.c())
   }
->>>>>>> d6cc1010
 }
 
 object RegressionTestScala3 {
@@ -265,8 +262,6 @@
       final val finalValField = "finalVal"
     }
   }
-<<<<<<< HEAD
-=======
 
   object Issue14289 {
     import scala.scalajs.js.native
@@ -281,7 +276,6 @@
       def c(): Boolean = renamednative
     }
   }
->>>>>>> d6cc1010
 }
 
 // This class needs to be at the top-level, not in an object, to reproduce the issue
