--- conflicted
+++ resolved
@@ -2,10 +2,6 @@
 
 on:
   push:
-<<<<<<< HEAD
-    tags:
-      - '**'
-=======
     ## Be careful if you add or remove something here! Quoting from
     ## <https://docs.github.com/en/actions/using-workflows/workflow-syntax-for-github-actions#onpushbranchestagsbranches-ignoretags-ignore>:
     ##
@@ -18,7 +14,6 @@
     ## - both (tags or tags-ignore) and (branches or branches-ignore),
     ## - or neither of them.
     ## But it's important to not have only one or the other.
->>>>>>> d6cc1010
   pull_request:
   schedule:
     - cron: '0 3 * * *'  # Every day at 3 AM
